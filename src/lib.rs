--- conflicted
+++ resolved
@@ -72,15 +72,13 @@
     build::init_module(&py, build_mod)?;
     m.add_submodule(build_mod)?;
 
-<<<<<<< HEAD
     let storage_mod = PyModule::new(py, "storage")?;
     storage::init_module(&py, &storage_mod)?;
     m.add_submodule(storage_mod)?;
-=======
+
     let solve_mod = PyModule::new(py, "solve")?;
     solve::init_module(&py, solve_mod)?;
     m.add_submodule(solve_mod)?;
->>>>>>> 27f7083a
 
     // ensure that from spkrs.submodule import xx works
     // as expected on the python side by injecting them
@@ -89,11 +87,8 @@
     import sys;\
     sys.modules['spkrs.api'] = api;\
     sys.modules['spkrs.build'] = build;\
-<<<<<<< HEAD
     sys.modules['spkrs.storage'] = storage;\
-=======
     sys.modules['spkrs.solve'] = solve;\
->>>>>>> 27f7083a
     ",
         None,
         Some(m.dict()),
@@ -146,9 +141,7 @@
         let rt = spfs::active_runtime()?;
         Ok(Runtime { inner: rt })
     }
-<<<<<<< HEAD
-    #[pyfn(m, "reconfigure_runtime")]
-=======
+
     #[pyfn(m)]
     #[pyo3(name = "local_repository")]
     fn local_repository(_py: Python) -> Result<storage::SpFSRepository> {
@@ -175,7 +168,6 @@
     }
     #[pyfn(m)]
     #[pyo3(name = "reconfigure_runtime")]
->>>>>>> 27f7083a
     fn reconfigure_runtime(
         editable: Option<bool>,
         reset: Option<Vec<String>>,
@@ -233,8 +225,6 @@
         let layer = spfs::commit_layer(&mut runtime.inner)?;
         Ok(Digest::from(layer.digest()?))
     }
-<<<<<<< HEAD
-=======
     #[pyfn(m)]
     #[pyo3(name = "find_layer_by_filename")]
     fn find_layer_by_filename(path: &str) -> Result<Digest> {
@@ -251,7 +241,6 @@
         }
         Err(spfs::graph::UnknownReferenceError::new(path).into())
     }
->>>>>>> 27f7083a
 
     #[pyfn(m)]
     #[pyo3(name = "render_into_dir")]
