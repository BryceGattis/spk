--- conflicted
+++ resolved
@@ -14,7 +14,6 @@
 #[path = "./sync_test.rs"]
 mod sync_test;
 
-<<<<<<< HEAD
 /// Methods for syncing data between repositories
 pub enum SyncPolicy {
     /// Starting at the top-most requested item, sync and
@@ -168,170 +167,6 @@
                 .map(SyncEnvItemResult::Object)?,
             tracking::EnvSpecItem::TagSpec(tag_spec) => {
                 self.sync_tag(tag_spec).await.map(SyncEnvItemResult::Tag)?
-=======
-/// Limits the concurrency in sync operations to avoid
-/// connection and open file descriptor limits
-// TODO: load this from the config
-static MAX_CONCURRENT: usize = 256;
-
-pub async fn push_ref<R: AsRef<str>>(
-    reference: R,
-    remote: Option<storage::RepositoryHandle>,
-) -> Result<graph::Object> {
-    let config = get_config()?;
-    let local = config.get_local_repository().await?.into();
-    let remote = match remote {
-        Some(remote) => remote,
-        None => config.get_remote("origin").await?,
-    };
-    sync_ref(reference, &local, &remote).await
-}
-
-/// Pull a reference to the local repository, searching all configured remotes.
-///
-/// On linux the pull process can require special process privileges, this function
-/// spawns a new process with those privileges and should be used instead of the
-/// sync_reference under most circumstances.
-///
-/// Args:
-/// - reference: The reference to localize
-///
-/// Errors:
-/// - If the remote reference could not be found
-pub async fn pull_ref<R: AsRef<str>>(reference: R) -> Result<()> {
-    let pull_cmd = match super::which_spfs("pull") {
-        Some(cmd) => cmd,
-        None => return Err(Error::MissingBinary("spfs-pull")),
-    };
-    let mut cmd = tokio::process::Command::new(pull_cmd);
-    cmd.arg(reference.as_ref());
-    tracing::debug!("{:?}", cmd);
-    let status = cmd.status().await?;
-    if let Some(0) = status.code() {
-        Ok(())
-    } else {
-        Err("pull failed".into())
-    }
-}
-
-pub async fn sync_ref<R: AsRef<str>>(
-    reference: R,
-    src: &storage::RepositoryHandle,
-    dest: &storage::RepositoryHandle,
-) -> Result<graph::Object> {
-    let tag = if let Ok(tag) = tracking::TagSpec::parse(reference.as_ref()) {
-        match src.resolve_tag(&tag).await {
-            Ok(tag) => Some(tag),
-            Err(Error::UnknownReference(_)) => None,
-            Err(err) => return Err(err),
-        }
-    } else {
-        None
-    };
-
-    let obj = src.read_ref(reference.as_ref()).await?;
-    sync_object(&obj, src, dest).await?;
-    if let Some(tag) = tag {
-        tracing::debug!(tag = ?tag.path(), "syncing tag");
-        dest.insert_tag(&tag).await?;
-    }
-    tracing::debug!(target = ?reference.as_ref(), "sync complete");
-    Ok(obj)
-}
-
-#[async_recursion::async_recursion]
-pub async fn sync_object<'a>(
-    obj: &'a graph::Object,
-    src: &'a storage::RepositoryHandle,
-    dest: &'a storage::RepositoryHandle,
-) -> Result<()> {
-    use graph::Object;
-    match obj {
-        Object::Layer(obj) => sync_layer(obj, src, dest).await,
-        Object::Platform(obj) => sync_platform(obj, src, dest).await,
-        Object::Blob(obj) => sync_blob(obj, src, dest).await,
-        Object::Manifest(obj) => sync_manifest(obj, src, dest).await,
-        Object::Mask | Object::Tree(_) => Ok(()),
-    }
-}
-
-pub async fn sync_platform(
-    platform: &graph::Platform,
-    src: &storage::RepositoryHandle,
-    dest: &storage::RepositoryHandle,
-) -> Result<()> {
-    let digest = platform.digest()?;
-    if dest.has_platform(digest).await {
-        tracing::debug!(?digest, "platform already synced");
-        return Ok(());
-    }
-    tracing::info!(?digest, "syncing platform");
-    for digest in &platform.stack {
-        let obj = src.read_object(*digest).await?;
-        sync_object(&obj, src, dest).await?;
-    }
-
-    dest.write_object(&graph::Object::Platform(platform.clone()))
-        .await
-}
-
-pub async fn sync_layer(
-    layer: &graph::Layer,
-    src: &storage::RepositoryHandle,
-    dest: &storage::RepositoryHandle,
-) -> Result<()> {
-    let layer_digest = layer.digest()?;
-    if dest.has_layer(layer_digest).await {
-        tracing::debug!(digest = ?layer_digest, "layer already synced");
-        return Ok(());
-    }
-
-    tracing::info!(digest = ?layer_digest, "syncing layer");
-    let manifest = src.read_manifest(layer.manifest).await?;
-    sync_manifest(&manifest, src, dest).await?;
-    dest.write_object(&graph::Object::Layer(layer.clone()))
-        .await?;
-    Ok(())
-}
-
-pub async fn sync_manifest(
-    manifest: &graph::Manifest,
-    src: &storage::RepositoryHandle,
-    dest: &storage::RepositoryHandle,
-) -> Result<()> {
-    let manifest_digest = manifest.digest()?;
-    if dest.has_manifest(manifest_digest).await {
-        tracing::info!(digest = ?manifest_digest, "manifest already synced");
-        return Ok(());
-    }
-
-    tracing::debug!(digest = ?manifest_digest, "syncing manifest");
-    let entries: Vec<_> = manifest
-        .list_entries()
-        .into_iter()
-        .cloned()
-        .filter(|e| e.kind.is_blob())
-        .collect();
-    let style = indicatif::ProgressStyle::default_bar()
-        .template("      {msg} [{bar:40}] {bytes:>7}/{total_bytes:7}")
-        .progress_chars("=>-");
-    let total_bytes = entries.iter().fold(0, |c, e| c + e.size);
-    let bar = indicatif::ProgressBar::new(total_bytes).with_style(style);
-    bar.set_message("syncing manifest");
-    let mut results = Vec::with_capacity(entries.len());
-    let mut futures =
-        futures::stream::FuturesUnordered::<tokio::task::JoinHandle<Result<u64>>>::new();
-    for entry in entries {
-        while futures.len() >= MAX_CONCURRENT {
-            if let Some(res) = futures.next().await {
-                let res = res
-                    .map_err(|err| Error::String(format!("Sync task failed unexpectedly: {}", err)))
-                    .and_then(|e| e);
-                if let Ok(size) = res {
-                    bar.inc(size);
-                }
-                results.push(res);
->>>>>>> 47ded353
             }
         };
         self.reporter.synced_env_item(&res);
@@ -346,7 +181,7 @@
         self.reporter.visit_tag(&tag);
         let resolved = self.src.resolve_tag(&tag).await?;
         let result = self.sync_digest(resolved.target).await?;
-        self.dest.push_raw_tag(&resolved).await?;
+        self.dest.insert_tag(&resolved).await?;
         let res = SyncTagResult::Synced { tag, result };
         self.reporter.synced_tag(&res);
         Ok(res)
