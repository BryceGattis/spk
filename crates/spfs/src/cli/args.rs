--- conflicted
+++ resolved
@@ -2,16 +2,9 @@
 // SPDX-License-Identifier: Apache-2.0
 // https://github.com/imageworks/spk
 
-<<<<<<< HEAD
-use std::borrow::Cow;
-
-use sentry::IntoDsn;
 use tracing_subscriber::prelude::*;
 
 pub static SPFS_LOG: &str = "SPFS_LOG";
-=======
-pub static SPFS_VERBOSITY: &str = "SPFS_VERBOSITY";
->>>>>>> 6ff742fd
 
 #[cfg(feature = "sentry")]
 pub fn configure_sentry() {
@@ -90,7 +83,7 @@
         3 => "spfs=trace,debug".to_string(),
         _ => "trace".to_string(),
     };
-    std::env::set_var(SPFS_LOG, config);
+    std::env::set_var(SPFS_LOG, &config);
     if let Ok(overrides) = std::env::var("RUST_LOG") {
         config.push(',');
         config.push_str(&overrides);
