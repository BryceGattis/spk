// Copyright (c) 2021 Sony Pictures Imageworks, et al.
// SPDX-License-Identifier: Apache-2.0
// https://github.com/imageworks/spk

use std::pin::Pin;

use futures::Stream;

use super::config::get_config;
use super::storage::prelude::*;
use crate::storage::EntryType;
use crate::Result;

/// List tags and tag directories based on a tag path.
///
/// For example, if the repo contains the following tags:
///     spi/stable/my_tag
///     spi/stable/other_tag
///     spi/latest/my_tag
/// Then ls_tags("spi") would return:
///     stable
///     latest
pub async fn ls_tags<P: AsRef<relative_path::RelativePath>>(
    path: Option<P>,
<<<<<<< HEAD
) -> Pin<Box<dyn Stream<Item = Result<EntryType>>>> {
    let repo = match load_config() {
=======
) -> Pin<Box<dyn Stream<Item = Result<String>>>> {
    let repo = match get_config() {
>>>>>>> 90571f73
        Ok(c) => match c.get_repository().await {
            Ok(repo) => repo,
            Err(err) => return Box::pin(futures::stream::once(async { Err(err) })),
        },
        Err(err) => return Box::pin(futures::stream::once(async { Err(err) })),
    };
    match path {
        Some(path) => repo.ls_tags(path.as_ref()),
        None => repo.ls_tags(relative_path::RelativePath::new("/")),
    }
}<|MERGE_RESOLUTION|>--- conflicted
+++ resolved
@@ -22,13 +22,8 @@
 ///     latest
 pub async fn ls_tags<P: AsRef<relative_path::RelativePath>>(
     path: Option<P>,
-<<<<<<< HEAD
 ) -> Pin<Box<dyn Stream<Item = Result<EntryType>>>> {
-    let repo = match load_config() {
-=======
-) -> Pin<Box<dyn Stream<Item = Result<String>>>> {
     let repo = match get_config() {
->>>>>>> 90571f73
         Ok(c) => match c.get_repository().await {
             Ok(repo) => repo,
             Err(err) => return Box::pin(futures::stream::once(async { Err(err) })),
